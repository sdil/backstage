--- conflicted
+++ resolved
@@ -50,11 +50,8 @@
   workingDirectory: string;
   logger: Logger;
   additionalTemplateFilters?: Record<string, TemplateFilter>;
-<<<<<<< HEAD
   concurrentTasksLimit?: number;
-=======
   additionalTemplateGlobals?: Record<string, TemplateGlobal>;
->>>>>>> 037b4393
 };
 
 // Same implementation as StorageTaskBroker
@@ -105,11 +102,8 @@
       integrations,
       workingDirectory,
       additionalTemplateFilters,
-<<<<<<< HEAD
       concurrentTasksLimit = 10, // Or Infinity
-=======
       additionalTemplateGlobals,
->>>>>>> 037b4393
     } = options;
 
     const workflowRunner = new NunjucksWorkflowRunner({
