/*
 * Copyright 2020 Spotify AB
 *
 * Licensed under the Apache License, Version 2.0 (the "License");
 * you may not use this file except in compliance with the License.
 * You may obtain a copy of the License at
 *
 *     http://www.apache.org/licenses/LICENSE-2.0
 *
 * Unless required by applicable law or agreed to in writing, software
 * distributed under the License is distributed on an "AS IS" BASIS,
 * WITHOUT WARRANTIES OR CONDITIONS OF ANY KIND, either express or implied.
 * See the License for the specific language governing permissions and
 * limitations under the License.
 */

import fs from 'fs-extra';
import yn from 'yn';
import webpack from 'webpack';
import WebpackDevServer from 'webpack-dev-server';
import openBrowser from 'react-dev-utils/openBrowser';
import { choosePort, prepareUrls } from 'react-dev-utils/WebpackDevServerUtils';
import { createConfig } from './config';
import { ServeOptions } from './types';
import { resolveBundlingPaths } from './paths';

export async function serveBundle(options: ServeOptions) {
  const host = process.env.HOST ?? '0.0.0.0';
  const defaultPort = parseInt(process.env.PORT ?? '', 10) || 3000;

  const port = await choosePort(host, defaultPort);
  if (!port) {
    throw new Error(`Invalid or no port set: '${port}'`);
  }

  const protocol = yn(process.env.HTTPS, { default: false }) ? 'https' : 'http';
  const urls = prepareUrls(protocol, host, port);

  const paths = resolveBundlingPaths(options);
  const pkgPath = paths.targetPackageJson;
  const pkg = await fs.readJson(pkgPath);
  const config = createConfig(paths, { ...options, isDev: true });
  const compiler = webpack(config);

  const server = new WebpackDevServer(compiler, {
    hot: true,
    publicPath: '/',
    historyApiFallback: true,
    clientLogLevel: 'warning',
    stats: 'errors-warnings',
    https: protocol === 'https',
    host,
    port,
<<<<<<< HEAD
    proxy: options.proxy,
=======
    proxy: pkg.proxy,
>>>>>>> a6c3256a
  });

  await new Promise((resolve, reject) => {
    server.listen(port, host, (err?: Error) => {
      if (err) {
        reject(err);
        return;
      }

      openBrowser(urls.localUrlForBrowser);
      resolve();
    });
  });

  const waitForExit = async () => {
    for (const signal of ['SIGINT', 'SIGTERM'] as const) {
      process.on(signal, () => {
        server.close();
        // exit instead of resolve. The process is shutting down and resolving a promise here logs an error
        process.exit();
      });
    }

    // Block indefinitely and wait for the interrupt signal
    return new Promise(() => {});
  };

  return waitForExit;
}<|MERGE_RESOLUTION|>--- conflicted
+++ resolved
@@ -51,11 +51,7 @@
     https: protocol === 'https',
     host,
     port,
-<<<<<<< HEAD
-    proxy: options.proxy,
-=======
     proxy: pkg.proxy,
->>>>>>> a6c3256a
   });
 
   await new Promise((resolve, reject) => {
