import React, { FC } from 'react';
import {
  createApp,
  AlertDisplay,
  OAuthRequestDialog,
  SidebarPage,
} from '@backstage/core';
import { apis } from './apis';
import * as plugins from './plugins';
import { AppSidebar } from './sidebar';
import { Route, Routes, Navigate } from 'react-router';
import { Router as CatalogRouter } from '@backstage/plugin-catalog';
import { Router as DocsRouter } from '@backstage/plugin-techdocs';
<<<<<<< HEAD

=======
import { Router as TechRadarRouter } from '@backstage/plugin-tech-radar';
>>>>>>> 2cd0904e
import { EntityPage } from './components/catalog/EntityPage';

const app = createApp({
  apis,
  plugins: Object.values(plugins),
});

const AppProvider = app.getProvider();
const AppRouter = app.getRouter();
const deprecatedAppRoutes = app.getRoutes();

const App: FC<{}> = () => (
  <AppProvider>
    <AlertDisplay />
    <OAuthRequestDialog />
    <AppRouter>
      <SidebarPage>
        <AppSidebar />
        <Routes>
          <Navigate key="/" to="/catalog" />
          <Route
            path="/catalog/*"
            element={<CatalogRouter EntityPage={EntityPage} />}
          />
          <Route path="/docs/*" element={<DocsRouter />} />
<<<<<<< HEAD
=======
          <Route
            path="/tech-radar"
            element={<TechRadarRouter width={1500} height={800} />}
          />
          <Navigate key="/" to="/catalog" />
>>>>>>> 2cd0904e
          {deprecatedAppRoutes}
        </Routes>
      </SidebarPage>
    </AppRouter>
  </AppProvider>
);

export default App;<|MERGE_RESOLUTION|>--- conflicted
+++ resolved
@@ -11,11 +11,8 @@
 import { Route, Routes, Navigate } from 'react-router';
 import { Router as CatalogRouter } from '@backstage/plugin-catalog';
 import { Router as DocsRouter } from '@backstage/plugin-techdocs';
-<<<<<<< HEAD
 
-=======
 import { Router as TechRadarRouter } from '@backstage/plugin-tech-radar';
->>>>>>> 2cd0904e
 import { EntityPage } from './components/catalog/EntityPage';
 
 const app = createApp({
@@ -41,14 +38,10 @@
             element={<CatalogRouter EntityPage={EntityPage} />}
           />
           <Route path="/docs/*" element={<DocsRouter />} />
-<<<<<<< HEAD
-=======
           <Route
             path="/tech-radar"
             element={<TechRadarRouter width={1500} height={800} />}
           />
-          <Navigate key="/" to="/catalog" />
->>>>>>> 2cd0904e
           {deprecatedAppRoutes}
         </Routes>
       </SidebarPage>
