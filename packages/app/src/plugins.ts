--- conflicted
+++ resolved
@@ -18,8 +18,5 @@
 export { plugin as WelcomePlugin } from '@backstage/plugin-welcome';
 export { plugin as LighthousePlugin } from '@backstage/plugin-lighthouse';
 export { plugin as InventoryPlugin } from '@backstage/plugin-inventory';
-<<<<<<< HEAD
 export { plugin as ScaffolderPlugin } from '@backstage/plugin-scaffolder';
-=======
-export { plugin as TechRadar } from '@backstage/plugin-tech-radar';
->>>>>>> 0922ed2a
+export { plugin as TechRadar } from '@backstage/plugin-tech-radar';