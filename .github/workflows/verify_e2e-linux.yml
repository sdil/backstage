name: E2E Test Linux
on:
  pull_request:
    paths-ignore:
      - '.changeset/**'
      - 'contrib/**'
      - 'docs/**'
      - 'microsite/**'

concurrency:
  group: ${{ github.workflow }}-${{ github.ref }}
  cancel-in-progress: true

jobs:
  build:
    runs-on: ${{ matrix.os }}

    services:
      postgres:
        image: postgres:latest
        env:
          POSTGRES_USER: postgres
          POSTGRES_PASSWORD: postgres
          POSTGRES_DB: postgres
        ports:
          - 5432/tcp
        # needed because the postgres container does not provide a healthcheck
        options: --health-cmd pg_isready --health-interval 10s --health-timeout 5s --health-retries 5

    strategy:
      matrix:
        os: [ubuntu-latest]
        node-version: [14.x, 16.x]

    env:
      CI: true
      NODE_OPTIONS: --max-old-space-size=4096

    name: Node ${{ matrix.node-version }} on ${{ matrix.os }}
    steps:
      - uses: actions/checkout@v3

      - name: use node.js ${{ matrix.node-version }}
        uses: actions/setup-node@v3
        with:
          node-version: ${{ matrix.node-version }}
          registry-url: https://registry.npmjs.org/ # Needed for auth
      - name: yarn install
<<<<<<< HEAD
        uses: backstage/actions/yarn-install@v0.5.0
=======
        uses: backstage/actions/yarn-install@v0.5.2
>>>>>>> e27874a2
        with:
          cache-prefix: ${{ runner.os }}-v${{ matrix.node-version }}

      - run: yarn tsc
      - run: yarn backstage-cli repo build
      - name: run E2E test
        run: |
          sudo sysctl fs.inotify.max_user_watches=524288
          yarn e2e-test run
        env:
          BACKSTAGE_TEST_DISABLE_DOCKER: 1
          POSTGRES_USER: postgres
          POSTGRES_PASSWORD: postgres
          POSTGRES_HOST: localhost
          POSTGRES_PORT: ${{ job.services.postgres.ports[5432] }}<|MERGE_RESOLUTION|>--- conflicted
+++ resolved
@@ -46,11 +46,7 @@
           node-version: ${{ matrix.node-version }}
           registry-url: https://registry.npmjs.org/ # Needed for auth
       - name: yarn install
-<<<<<<< HEAD
-        uses: backstage/actions/yarn-install@v0.5.0
-=======
         uses: backstage/actions/yarn-install@v0.5.2
->>>>>>> e27874a2
         with:
           cache-prefix: ${{ runner.os }}-v${{ matrix.node-version }}
 
